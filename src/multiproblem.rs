//! Multi-orientation simulation orchestration and ensemble averaging.
//!
//! This module manages electromagnetic scattering simulations across multiple
//! particle orientations to compute ensemble-averaged scattering properties.
//! It provides parallel computation, progress tracking, and proper statistical
//! averaging for both discrete orientation sets and random orientation sampling.
//!
//! The multi-orientation system provides:
//! - Parallel orientation processing with rayon
//! - Progress tracking for long-running calculations
//! - Statistical averaging with proper normalization
//! - Result aggregation across orientations
//! - Comprehensive output for ensemble analysis
//! - Memory-efficient streaming computation
//!
//! # Key Features
//!
//! - [`MultiProblem`]: Main orchestrator for multi-orientation simulations
//! - Parallel execution with progress bars
//! - On-the-fly result reduction for memory efficiency
//! - Automatic 1D integration for symmetric cases
//! - Complete output file generation
//! - Performance timing and analysis

use std::time::Instant;

use crate::{
    bins::{generate_bins, Scheme},
    geom::Geom,
    orientation::{Euler, Orientations},
    output,
    problem::{self, Problem},
    result::{self, Results},
    settings::Settings,
};
use indicatif::{MultiProgress, ProgressBar, ProgressStyle};
use macroquad::prelude::*;
use nalgebra::Complex;
use pyo3::prelude::*;
use rayon::prelude::*;

<<<<<<< HEAD
/// Multi-orientation scattering simulation with orientation averaging.
/// 
/// **Context**: Many scattering applications require orientation-averaged results
/// to model ensembles of randomly oriented particles or systematic orientation
/// studies. This requires running multiple single-orientation simulations and
/// properly averaging the results with parallel computation for efficiency.
/// 
/// **How it Works**: Manages a set of orientations, runs parallel simulations
/// for each orientation using the same base geometry, and aggregates results
/// through proper averaging. Handles progress tracking, result normalization,
/// and output file generation for the ensemble-averaged scattering patterns.
=======
/// A problem for a single geometry with multiple orientations.
#[pyclass]
>>>>>>> ac862974
#[derive(Debug)] // Added Default derive
pub struct MultiProblem {
    pub geom: Geom,
    pub orientations: Orientations,
    pub settings: Settings, // runtime settings
    pub result: Results,    // averaged result of the problems
}

impl MultiProblem {
<<<<<<< HEAD
    /// Creates a multi-orientation simulation from configuration settings.
    /// 
    /// **Context**: Multi-orientation simulations require initialization of
    /// the base geometry, orientation sets, and result storage before
    /// simulation execution.
    /// 
    /// **How it Works**: Loads geometry from file, applies initial transformations,
    /// generates the orientation set from the specified scheme, and allocates
    /// result storage for the expected angular bins.
    pub fn new(settings: Settings) -> Self {
        let mut geom = Geom::from_file(&settings.geom_name).unwrap();
=======
    /// Creates a new `MultiProblem` from optional `Geom` and `Settings`.
    /// If settings not provided, loads from config file.
    /// If geom not provided, loads from file using settings.geom_name.
    pub fn new(geom: Option<Geom>, settings: Option<Settings>) -> Self {
        let settings = settings.unwrap_or_else(|| crate::settings::load_config().expect("Failed to load config"));
        let mut geom = geom.unwrap_or_else(|| Geom::from_file(&settings.geom_name).expect("Failed to load geometry"));
>>>>>>> ac862974

        problem::init_geom(&settings, &mut geom);

        let orientations = Orientations::generate(&settings.orientation.scheme, settings.seed);
        let bins = generate_bins(&settings.binning.scheme);
        let result = Results::new_empty(&bins);

        Self {
            geom,
            orientations,
            settings,
            result,
        }
    }

    /// Regenerates orientation set for repeated random sampling.
    /// 
    /// **Context**: Statistical convergence studies may require multiple
    /// independent realizations of random orientation sets to assess
    /// convergence and estimate uncertainties.
    /// 
    /// **How it Works**: Generates a new orientation set using the same
    /// scheme parameters but different random values if no seed is set.
    pub fn regenerate_orientations(&mut self) {
        self.orientations =
            Orientations::generate(&self.settings.orientation.scheme, self.settings.seed);
    }

    /// Resets simulation to initial state for rerunning.
    /// 
    /// **Context**: Parameter studies or convergence analysis may require
    /// resetting the simulation state while preserving the configuration.
    /// 
    /// **How it Works**: Clears accumulated results and optionally regenerates
    /// orientations to prepare for a fresh simulation run.
    pub fn reset(&mut self) {
        self.result = Results::new_empty(&self.result.bins);
        self.regenerate_orientations();
    }

    /// Executes parallel multi-orientation simulation with progress tracking.
    /// 
    /// **Context**: Multi-orientation simulations involve substantial computational
    /// work that benefits from parallel execution. Progress tracking provides
    /// user feedback for long-running calculations.
    /// 
    /// **How it Works**: Creates a base problem template, runs parallel simulations
    /// for each orientation using rayon, aggregates results on-the-fly using
    /// reduction, normalizes by orientation count, and post-processes to compute
    /// 1D results and integral parameters.
    pub fn solve(&mut self) {
        let start = Instant::now();
        println!("Solving problem...");

        // init a base problem that can be reset
        let problem_base = Problem::new(Some(self.geom.clone()), Some(self.settings.clone()));

        let m = MultiProgress::new();
        let n = self.orientations.num_orientations;
        let pb = m.add(ProgressBar::new(n as u64));
        pb.set_style(
            ProgressStyle::with_template(
            "{spinner:.green} [{elapsed_precise}] {bar:40.green/blue} {pos:>5}/{len:5} {msg} ETA: {eta_precise}",
            )
            .unwrap()
            .progress_chars("█▇▆▅▄▃▂▁")
        );
        pb.set_message("orientation".to_string());

        // Solve for each orientation and reduce results on the fly
        self.result = self
            .orientations
            .eulers
            .par_iter()
            .map(|(a, b, g)| {
                let mut problem = problem_base.clone();
                let euler = Euler::new(*a, *b, *g);

                problem.run(Some(&euler)); // run the problem with an euler rotation

                pb.inc(1);
                problem.result
            })
            .reduce(
                || Results::new_empty(&self.result.bins),
                |accum, item| self.reduce_results(accum, item),
            );

        // Normalize results by the number of orientations
        self.normalize_results(self.orientations.num_orientations as f32);

        let end = Instant::now();
        let duration = end.duration_since(start);
        let time_per_orientation = duration / self.orientations.num_orientations as u32;

        println!(
            "Time taken: {:.2?}, Time per orientation: {:.2?}",
            duration, time_per_orientation
        );

        // try compute 1d mueller
        match self.settings.binning.scheme {
            Scheme::Custom { .. } => {} // 1d mueller not supported for custom bins
            _ => {
                match result::try_mueller_to_1d(&self.result.bins, &self.result.mueller) {
                    Ok((theta, mueller_1d)) => {
                        self.result.bins_1d = Some(theta);
                        self.result.mueller_1d = Some(mueller_1d);

                        // compute params
                        let _ = self.result.compute_params(self.settings.wavelength);
                    }
                    Err(..) => {}
                };
                match result::try_mueller_to_1d(&self.result.bins, &self.result.mueller_beam) {
                    Ok((theta, mueller_1d_beam)) => {
                        self.result.bins_1d = Some(theta);
                        self.result.mueller_1d_beam = Some(mueller_1d_beam);
                    }
                    Err(e) => {
                        println!("Failed to compute 1d mueller (beam): {}", e);
                    }
                };
                match result::try_mueller_to_1d(&self.result.bins, &self.result.mueller_ext) {
                    Ok((theta, mueller_1d_ext)) => {
                        self.result.bins_1d = Some(theta);
                        self.result.mueller_1d_ext = Some(mueller_1d_ext);
                    }
                    Err(e) => {
                        println!("Failed to compute 1d mueller (ext): {}", e);
                    }
                };
            }
        }

        println!("Results:");
        self.result.print();
    }

    /// Aggregates simulation results from individual orientations.
    /// 
    /// **Context**: Parallel reduction requires a function to combine results
    /// from different orientation simulations. This must handle all result
    /// components including amplitude matrices, Mueller matrices, and power data.
    /// 
    /// **How it Works**: Element-wise addition of all result arrays and
    /// structures, accumulating contributions from each orientation simulation
    /// for later normalization by orientation count.
    fn reduce_results(&self, mut acc: Results, item: Results) -> Results {
        // Add Mueller matrix elements
        for (a, i) in acc.mueller.iter_mut().zip(item.mueller.iter()) {
            *a += i;
        }

        // Add powers
        acc.powers += item.powers;

        // Add amplitude matrices if they exist
        for (a, i) in acc.ampl.iter_mut().zip(item.ampl.iter()) {
            *a += i;
        }

        for (a, i) in acc.ampl_beam.iter_mut().zip(item.ampl_beam.iter()) {
            *a += i;
        }

        for (a, i) in acc.ampl_ext.iter_mut().zip(item.ampl_ext.iter()) {
            *a += i;
        }

        for (a, i) in acc.mueller_beam.iter_mut().zip(item.mueller_beam.iter()) {
            *a += i;
        }

        for (a, i) in acc.mueller_ext.iter_mut().zip(item.mueller_ext.iter()) {
            *a += i;
        }

        acc
    }

    /// Normalizes accumulated results by the number of orientations.
    /// 
    /// **Context**: Orientation averaging requires dividing accumulated
    /// results by the number of orientations to obtain proper ensemble
    /// averages. This applies to all result components.
    /// 
    /// **How it Works**: Divides all accumulated amplitude matrices, Mueller
    /// matrices, and power values by the orientation count to get ensemble
    /// averages representing the orientation-averaged scattering properties.
    fn normalize_results(&mut self, num_orientations: f32) {
        // Normalize powers
        self.result.powers /= num_orientations;

        for ampl in self.result.ampl.iter_mut() {
            *ampl /= Complex::new(num_orientations, 0.0);
        }

        for ampl in self.result.ampl_beam.iter_mut() {
            *ampl /= Complex::new(num_orientations, 0.0);
        }

        for ampl in self.result.ampl_ext.iter_mut() {
            *ampl /= Complex::new(num_orientations, 0.0);
        }

        for mut row in self.result.mueller.outer_iter_mut() {
            for val in row.iter_mut() {
                *val /= num_orientations;
            }
        }

        for mut row in self.result.mueller_beam.outer_iter_mut() {
            for val in row.iter_mut() {
                *val /= num_orientations;
            }
        }

        for mut row in self.result.mueller_ext.outer_iter_mut() {
            for val in row.iter_mut() {
                *val /= num_orientations;
            }
        }
    }

    /// Writes all simulation results to output files.
    /// 
    /// **Context**: Multi-orientation results include multiple data types
    /// (2D and 1D Mueller matrices, amplitude data, summary statistics)
    /// that need to be written in appropriate formats for analysis.
    /// 
    /// **How it Works**: Calls output functions for each result type,
    /// handling both successful writes and cases where certain results
    /// (like 1D data) may not be available.
    pub fn writeup(&self) {
        // Write 2D mueller matrices
        let _ = output::write_mueller(
            &self.result.bins,
            &self.result.mueller,
            "",
            &self.settings.directory,
        );
        let _ = output::write_mueller(
            &self.result.bins,
            &self.result.mueller_beam,
            "_beam",
            &self.settings.directory,
        );
        let _ = output::write_mueller(
            &self.result.bins,
            &self.result.mueller_ext,
            "_ext",
            &self.settings.directory,
        );

        // Write generic results
        let _ = output::write_result(&self.result, &self.settings.directory);

        // (Try to) write 1D mueller matrices
        match self.result.mueller_1d {
            Some(ref mueller_1d) => {
                let _ = output::write_mueller_1d(
                    &self.result.bins_1d.as_ref().unwrap(),
                    mueller_1d,
                    "",
                    &self.settings.directory,
                );
            }
            None => {
                println!("Failed to write 1D mueller matrix");
            }
        }
        match self.result.mueller_1d_beam {
            Some(ref mueller_1d) => {
                let _ = output::write_mueller_1d(
                    &self.result.bins_1d.as_ref().unwrap(),
                    mueller_1d,
                    "_beam",
                    &self.settings.directory,
                );
            }
            None => {
                println!("Failed to write 1D mueller matrix (beam)");
            }
        }
        match self.result.mueller_1d_ext {
            Some(ref mueller_1d) => {
                let _ = output::write_mueller_1d(
                    &self.result.bins_1d.as_ref().unwrap(),
                    mueller_1d,
                    "_ext",
                    &self.settings.directory,
                );
            }
            None => {
                println!("Failed to write 1D mueller matrix (ext)");
            }
        }
    }
}

#[pymethods]
impl MultiProblem {
    #[new]
    #[pyo3(signature = (settings = None, geom = None))]
    fn py_new(settings: Option<Settings>, geom: Option<Geom>) -> Self {
        MultiProblem::new(geom, settings)
    }

    /// Python wrapper for solve method
    pub fn py_solve(&mut self) -> PyResult<()> {
        self.solve();
        Ok(())
    }

    /// Get the results object (same pattern as Problem)
    #[getter]
    pub fn get_results(&self) -> Results {
        self.result.clone()
    }

    /// Python wrapper for writeup method
    pub fn py_writeup(&self) -> PyResult<()> {
        self.writeup();
        Ok(())
    }

    /// Reset the multiproblem to initial state
    pub fn py_reset(&mut self) -> PyResult<()> {
        self.reset();
        Ok(())
    }

    /// Regenerate orientations (useful for random schemes)
    pub fn py_regenerate_orientations(&mut self) -> PyResult<()> {
        self.regenerate_orientations();
        Ok(())
    }

    /// Get the number of orientations
    #[getter]
    pub fn get_num_orientations(&self) -> usize {
        self.orientations.num_orientations
    }
}<|MERGE_RESOLUTION|>--- conflicted
+++ resolved
@@ -39,7 +39,6 @@
 use pyo3::prelude::*;
 use rayon::prelude::*;
 
-<<<<<<< HEAD
 /// Multi-orientation scattering simulation with orientation averaging.
 /// 
 /// **Context**: Many scattering applications require orientation-averaged results
@@ -51,10 +50,7 @@
 /// for each orientation using the same base geometry, and aggregates results
 /// through proper averaging. Handles progress tracking, result normalization,
 /// and output file generation for the ensemble-averaged scattering patterns.
-=======
-/// A problem for a single geometry with multiple orientations.
 #[pyclass]
->>>>>>> ac862974
 #[derive(Debug)] // Added Default derive
 pub struct MultiProblem {
     pub geom: Geom,
@@ -64,7 +60,6 @@
 }
 
 impl MultiProblem {
-<<<<<<< HEAD
     /// Creates a multi-orientation simulation from configuration settings.
     /// 
     /// **Context**: Multi-orientation simulations require initialization of
@@ -74,16 +69,9 @@
     /// **How it Works**: Loads geometry from file, applies initial transformations,
     /// generates the orientation set from the specified scheme, and allocates
     /// result storage for the expected angular bins.
-    pub fn new(settings: Settings) -> Self {
-        let mut geom = Geom::from_file(&settings.geom_name).unwrap();
-=======
-    /// Creates a new `MultiProblem` from optional `Geom` and `Settings`.
-    /// If settings not provided, loads from config file.
-    /// If geom not provided, loads from file using settings.geom_name.
     pub fn new(geom: Option<Geom>, settings: Option<Settings>) -> Self {
         let settings = settings.unwrap_or_else(|| crate::settings::load_config().expect("Failed to load config"));
         let mut geom = geom.unwrap_or_else(|| Geom::from_file(&settings.geom_name).expect("Failed to load geometry"));
->>>>>>> ac862974
 
         problem::init_geom(&settings, &mut geom);
 
