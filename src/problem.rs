--- conflicted
+++ resolved
@@ -150,7 +150,6 @@
 }
 
 impl Problem {
-<<<<<<< HEAD
     /// Creates a new electromagnetic scattering problem.
     /// 
     /// **Context**: Setting up a scattering simulation requires initializing the [`crate::geom::Geom`]
@@ -164,20 +163,17 @@
     /// to enable multiple runs with different [`crate::orientation`] settings while preserving the
     /// original geometry state.
     /// 
+    /// If settings not provided, loads from config file.
+    /// If geom not provided, loads from file using settings.geom_name.
+    /// 
     /// # Example
     /// ```rust
     /// let mut geom = crate::geom::Geom::from_file("./examples/data/hex2.obj").unwrap();
     /// geom.shapes[0].refr_index.re = 1.5;
     /// geom.shapes[0].refr_index.im = 0.0001;
-    /// let mut problem = Problem::new(geom, None);
+    /// let mut problem = Problem::new(Some(geom), None);
     /// ```
-    pub fn new(mut geom: Geom, settings: Option<Settings>) -> Self {
-=======
-    /// Creates a new `Problem` from optional `Geom` and `Settings`.
-    /// If settings not provided, loads from config file.
-    /// If geom not provided, loads from file using settings.geom_name.
     pub fn new(geom: Option<Geom>, settings: Option<Settings>) -> Self {
->>>>>>> ac862974
         let settings = settings.unwrap_or_else(|| load_config().expect("Failed to load config"));
         let mut geom = geom.unwrap_or_else(|| Geom::from_file(&settings.geom_name).expect("Failed to load geometry"));
         init_geom(&settings, &mut geom);
